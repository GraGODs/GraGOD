--- conflicted
+++ resolved
@@ -1,11 +1,7 @@
 import datetime
 import os
 from enum import Enum
-<<<<<<< HEAD
-from typing import List, Optional, Tuple
-=======
-from typing import List, Literal, Optional
->>>>>>> 19ac89b7
+from typing import List, Optional
 
 import networkx as nx
 import pandas as pd
@@ -17,26 +13,20 @@
 DEFAULT_DATES = [str(day) for day in range(20190501, 20190532)]
 
 
-<<<<<<< HEAD
-class Cities(Enum):
-    Nancy = "Nancy"
-=======
 class SuffixName(Enum):
     DL = "DL"
     UL = "UL"
->>>>>>> 19ac89b7
+
+
+class Cities(Enum):
+    Nancy = "Nancy"
 
 
 def load_mihaela_service_df(
     service_name: str = "Clash_of_Clans",
     dates: List[str] = DEFAULT_DATES,
     base_path: str = BASE_PATH_DEFAULT,
-<<<<<<< HEAD
     city_name: Cities = Cities.Nancy,
-=======
-    city_name: CITIES = "Nancy",
-    suffix_name: SuffixName = SuffixName.DL,
->>>>>>> 19ac89b7
 ) -> pd.DataFrame:
     """
     Loads the service data for a given city and service.
@@ -44,12 +34,8 @@
         service_name: The name of the service.
         dates: The list of dates to load.
         base_path: The path to the datasets.
-<<<<<<< HEAD
-        city_name: The enum of the city.
-=======
         city_name: The name of the city.
         suffix_name: The suffix of the file name.
->>>>>>> 19ac89b7
     Returns:
         The DataFrame with the service data. In the first column is the
         is the time, in the other columns are the traffic values for each tile_id.
@@ -152,7 +138,9 @@
     return all_data
 
 
-def create_graph(df: pd.DataFrame, city_dims: tuple[int, int] = (151, 165)) -> nx.Graph:
+def create_graph(
+    df: pd.DataFrame, city_dims: tuple[int, int] = (151, 165)
+) -> nx.Graph:
     """
     Creates a graph from the DataFrame. Each tile_id is a node and the edges are
     created between the nodes that are next to each other.
